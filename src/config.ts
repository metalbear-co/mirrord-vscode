import * as vscode from 'vscode';
import YAML from 'yaml';
import TOML from 'toml';
import { NotificationBuilder } from './notification';
import { mirrordFailure } from './api';

/**
 * Default mirrord configuration.
 */
const DEFAULT_CONFIG = `{
    "feature": {
        "network": {
            "incoming": "mirror",
            "outgoing": true
        },
        "fs": "read",
        "env": true
    }
}
`;

interface LaunchConfig {
  name: string,
  env?: { [key: string]: string };
}

<<<<<<< HEAD
export class MirrordConfigManager {
  private static instance?: MirrordConfigManager = undefined;

  /**
   * Active config. User can set this for the whole workspace.
   */
  private active?: vscode.Uri;
  private fileListeners: vscode.Disposable[];
  /**
   * All will be called when the active config changes.
   */
  private activeConfigListeners: ((active?: vscode.Uri) => Thenable<any>)[];

  private constructor() {
    this.fileListeners = [];

    this.fileListeners.push(vscode.workspace.onDidDeleteFiles(async event => {
      const activePath = this.active?.path;
      if (!activePath) {
        return;
      }

      const deleted = event.files.find(file => activePath.startsWith(file.path));

      if (deleted) {
        new NotificationBuilder()
          .withMessage("removed active mirrord configuration")
          .withDisableAction("promptActiveConfigRemoved")
          .warning();

        this.setActiveConfig(undefined);

        return;
      }
    }));

    this.fileListeners.push(vscode.workspace.onDidRenameFiles(async event => {
      const activePath = this.active?.path;
      if (!activePath) {
        return;
      }

      const moved = event.files.find(file => activePath.startsWith(file.oldUri.path));
      if (moved) {
        const newPath = activePath.replace(moved.oldUri.path, moved.newUri.path);
        const newUri = vscode.Uri.parse(`file://${newPath}`);
        new NotificationBuilder()
          .withMessage(`moved active mirrord configuration to ${vscode.workspace.asRelativePath(newUri)}`)
          .withDisableAction("promptActiveConfigMoved")
          .warning();

        this.setActiveConfig(newUri);

        return;
      }
    }));

    this.activeConfigListeners = [];
  }

  private setActiveConfig(newConfig?: vscode.Uri) {
    this.active = newConfig;
    this.activeConfigListeners.forEach(l => l(newConfig));
  }

  public dispose() {
    this.fileListeners.forEach(fl => fl.dispose());
  }

  public onActiveConfigChange(listener: (active?: vscode.Uri) => Thenable<any>) {
    this.activeConfigListeners.push(listener);
  }

  /**
   * @returns a global instance of this manager
   */
  public static getInstance(): MirrordConfigManager {
    if (MirrordConfigManager.instance === undefined) {
      MirrordConfigManager.instance = new MirrordConfigManager();
    }

    return MirrordConfigManager.instance;
  }

  public activeConfig(): vscode.Uri | undefined {
    return this.active;
  }

  /**
   * Handles `mirrord.selectActiveConfig` command.
   * Allows the user to set an active mirrord config from quick pick.
   * Any path across the workspace is available, as long as its name ends with `mirrord.{json,toml,yml,yaml}`.
   */
  public async selectActiveConfig() {
    const options: Map<string, vscode.Uri> = new Map();
    const files = await vscode.workspace.findFiles("**/*mirrord.{json,toml,yml,yaml}");
    files.forEach(f => options.set(vscode.workspace.asRelativePath(f), f));

    const displayed = this.active ? ["<unset active config>", ...options.keys()] : [...options.keys()];
    const placeHolder = this.active
      ? `Select active mirrord config from the workspace (currently ${vscode.workspace.asRelativePath(this.active)})`
      : "Select active mirrord config from the workspace";
    const selected = await vscode.window.showQuickPick(displayed, { placeHolder });
    if (selected === "<unset active config>") {
      this.setActiveConfig(undefined);
    } else if (selected) {
      let path = options.get(selected)!!;
      this.setActiveConfig(path);
    }
  }

  /**
   * Searches the given workspace folder for a default config.
   * Default configs are located in the `.mirrord` directory and their names end with `mirrord.{toml,json,yml,yaml}`.
   * If there are multiple candidates, they are sorted according alphabetically and the first one is returned.
   * @param folder searched workspace folder
   * @returns path to the found config
   */
  private static async getDefaultConfig(folder: vscode.WorkspaceFolder): Promise<vscode.Uri | undefined> {
    let pattern = new vscode.RelativePattern(folder, ".mirrord/*mirrord.{toml,json,yml,yaml}");
    let files = await vscode.workspace.findFiles(pattern);
    files.sort((f1, f2) => f1.path.localeCompare(f2.path));
    return files[0];
  }

  /**
   * Creates a default config in the given workspace folder.
   * The config is created under `.mirrord/mirrord.json`.
   * @param folder workspace folder for the config
   * @returns path to the created config
   */
  private static async createDefaultConfig(folder: vscode.WorkspaceFolder): Promise<vscode.Uri> {
    let path = vscode.Uri.joinPath(folder.uri, ".mirrord", "mirrord.json");
    await vscode.workspace.fs.writeFile(path, Buffer.from(DEFAULT_CONFIG));
    return path;
  }

  /**
   * Handles `mirrord.changeSettings` command.
   * Allows the user to open a mirrord config file selected from quick pick.
   * Quick pick options in order:
   *  - active config (if set)
   *  - configs used in launch configurations across the workspace
   *  - default configs across the workspace
   */
  public async changeSettings() {
    const options: Map<string, vscode.Uri> = new Map();

    // Active config first.
    if (this.active) {
      options.set(`(active) ${vscode.workspace.asRelativePath(this.active.path)}`, this.active);
    }

    // Then all configs found in launch configurations across the workspace.
    const folders = vscode.workspace.workspaceFolders || [];
    for (const folder of folders) {
      let launchConfigs = vscode.workspace.getConfiguration("launch", folder)?.get<LaunchConfig[]>("configurations") || [];
      for (const launchConfig of launchConfigs) {
        let rawPath = launchConfig.env?.["MIRRORD_CONFIG_FILE"];
        if (!rawPath) {
          continue;
        }

        let path;
        if (rawPath.startsWith("/")) {
          path = vscode.Uri.file(rawPath);
        } else {
          path = vscode.Uri.joinPath(folder.uri, rawPath);

        }

        if (folders.length > 1) {
          options.set(`(launch config ${folder.name}:${launchConfig.name}) ${vscode.workspace.asRelativePath(path)}`, path);
        } else {
          options.set(`(launch config ${launchConfig.name}) ${vscode.workspace.asRelativePath(path)}`, path);
        }
      }
    }

    // Then all default configurations across the workspace.
    for (const folder of folders) {
      let path = await MirrordConfigManager.getDefaultConfig(folder);
      if (path) {
        options.set(`(default) ${vscode.workspace.asRelativePath(path)}`, path);
      } else {
        let path = vscode.Uri.joinPath(folder.uri, ".mirrord/mirrord.json");
        options.set(`(create default) ${vscode.workspace.asRelativePath(path)}`, path);
      }
    }

    let quickPickOptions = [...options.keys()];
    let selected = quickPickOptions.length > 1
      ? await vscode.window.showQuickPick(quickPickOptions, { placeHolder: "Select mirrord config to open" })
      : quickPickOptions[0];

    if (!selected) {
      return;
    }

    let path = options.get(selected)!!;
    if (selected.startsWith("(create default)")) {
      await MirrordConfigManager.createDefaultConfig(vscode.workspace.getWorkspaceFolder(path)!!);
    }

=======
/**
* Output from `mirrord verify-config`.
*/
export type VerifiedConfig = ConfigSuccess | ConfigFail;

/**
* When `mirrord verify-config` results in a `"Success"`.
*/
type ConfigSuccess = { 'type': 'Success', config: Config, warnings: string[] };

/**
* When `mirrord verify-config` results in a `"Fail"`.
*/
type ConfigFail = { 'type': 'Fail', errors: string[] };


/**
* When `mirrord verify-config` results in a `"Success"`, this is the config within.
*/
export interface Config {
  path: Path | undefined
  namespace: string | undefined
}

/**
* Pod/deployment used to detect if `Target` was set in the config.
*/
export interface Path {
  deployment: string | undefined
  container: string | undefined
}

/**
* Looks into the `verifiedConfig` to see if it has a `Target` set (by checking `Config.path`).
*
* Also displays warnings/errors if there are any.
*
* When `Fail` is detected, we throw an exception after displaying the errors to the user to stop
* execution, if you `try/catch` this function call, normal mirrord execution will continue until it
* hits the normal mirrord-config handler.
*/
export function isTargetSet(verifiedConfig: VerifiedConfig): boolean {
  switch (verifiedConfig.type) {
    case 'Success':
      verifiedConfig.warnings.forEach((warn) => new NotificationBuilder().withMessage(warn).warning());
      return verifiedConfig.config.path !== undefined;
    case 'Fail':
      verifiedConfig.errors.forEach((fail) => new NotificationBuilder().withMessage(fail).error());
      throw new Error('mirrord verify-config detected an invalid configuration!');
    default:
      let _guard: never = verifiedConfig;
      return _guard;
  }
}

export class MirrordConfigManager {
  private static instance?: MirrordConfigManager = undefined;

  /**
   * Active config. User can set this for the whole workspace.
   */
  private active?: vscode.Uri;
  private fileListeners: vscode.Disposable[];
  /**
   * All will be called when the active config changes.
   */
  private activeConfigListeners: ((active?: vscode.Uri) => Thenable<any>)[];

  private constructor() {
    this.fileListeners = [];

    this.fileListeners.push(vscode.workspace.onDidDeleteFiles(async event => {
      const activePath = this.active?.path;
      if (!activePath) {
        return;
      }

      const deleted = event.files.find(file => activePath.startsWith(file.path));

      if (deleted) {
        new NotificationBuilder()
          .withMessage("removed active mirrord configuration")
          .withDisableAction("promptActiveConfigRemoved")
          .warning();

        this.setActiveConfig(undefined);

        return;
      }
    }));

    this.fileListeners.push(vscode.workspace.onDidRenameFiles(async event => {
      const activePath = this.active?.path;
      if (!activePath) {
        return;
      }

      const moved = event.files.find(file => activePath.startsWith(file.oldUri.path));
      if (moved) {
        const newPath = activePath.replace(moved.oldUri.path, moved.newUri.path);
        const newUri = vscode.Uri.parse(`file://${newPath}`);
        new NotificationBuilder()
          .withMessage(`moved active mirrord configuration to ${vscode.workspace.asRelativePath(newUri)}`)
          .withDisableAction("promptActiveConfigMoved")
          .warning();

        this.setActiveConfig(newUri);

        return;
      }
    }));

    this.activeConfigListeners = [];
  }

  private setActiveConfig(newConfig?: vscode.Uri) {
    this.active = newConfig;
    this.activeConfigListeners.forEach(l => l(newConfig));
  }

  public dispose() {
    this.fileListeners.forEach(fl => fl.dispose());
  }

  public onActiveConfigChange(listener: (active?: vscode.Uri) => Thenable<any>) {
    this.activeConfigListeners.push(listener);
  }

  /**
   * @returns a global instance of this manager
   */
  public static getInstance(): MirrordConfigManager {
    if (MirrordConfigManager.instance === undefined) {
      MirrordConfigManager.instance = new MirrordConfigManager();
    }

    return MirrordConfigManager.instance;
  }

  public activeConfig(): vscode.Uri | undefined {
    return this.active;
  }

  /**
   * Handles `mirrord.selectActiveConfig` command.
   * Allows the user to set an active mirrord config from quick pick.
   * Any path across the workspace is available, as long as its name ends with `mirrord.{json,toml,yml,yaml}`.
   */
  public async selectActiveConfig() {
    const options: Map<string, vscode.Uri> = new Map();
    const files = await vscode.workspace.findFiles("**/*mirrord.{json,toml,yml,yaml}");
    files.forEach(f => options.set(vscode.workspace.asRelativePath(f), f));

    const displayed = this.active ? ["<unset active config>", ...options.keys()] : [...options.keys()];
    const placeHolder = this.active
      ? `Select active mirrord config from the workspace (currently ${vscode.workspace.asRelativePath(this.active)})`
      : "Select active mirrord config from the workspace";
    const selected = await vscode.window.showQuickPick(displayed, { placeHolder });
    if (selected === "<unset active config>") {
      this.setActiveConfig(undefined);
    } else if (selected) {
      let path = options.get(selected)!!;
      this.setActiveConfig(path);
    }
  }

  /**
   * Searches the given workspace folder for a default config.
   * Default configs are located in the `.mirrord` directory and their names end with `mirrord.{toml,json,yml,yaml}`.
   * If there are multiple candidates, they are sorted according alphabetically and the first one is returned.
   * @param folder searched workspace folder
   * @returns path to the found config
   */
  private static async getDefaultConfig(folder: vscode.WorkspaceFolder): Promise<vscode.Uri | undefined> {
    let pattern = new vscode.RelativePattern(folder, ".mirrord/*mirrord.{toml,json,yml,yaml}");
    let files = await vscode.workspace.findFiles(pattern);
    files.sort((f1, f2) => f1.path.localeCompare(f2.path));
    return files[0];
  }

  /**
   * Creates a default config in the given workspace folder.
   * The config is created under `.mirrord/mirrord.json`.
   * @param folder workspace folder for the config
   * @returns path to the created config
   */
  private static async createDefaultConfig(folder: vscode.WorkspaceFolder): Promise<vscode.Uri> {
    let path = vscode.Uri.joinPath(folder.uri, ".mirrord", "mirrord.json");
    await vscode.workspace.fs.writeFile(path, Buffer.from(DEFAULT_CONFIG));
    return path;
  }

  /**
   * Handles `mirrord.changeSettings` command.
   * Allows the user to open a mirrord config file selected from quick pick.
   * Quick pick options in order:
   *  - active config (if set)
   *  - configs used in launch configurations across the workspace
   *  - default configs across the workspace
   */
  public async changeSettings() {
    const options: Map<string, vscode.Uri> = new Map();

    // Active config first.
    if (this.active) {
      options.set(`(active) ${vscode.workspace.asRelativePath(this.active.path)}`, this.active);
    }

    // Then all configs found in launch configurations across the workspace.
    const folders = vscode.workspace.workspaceFolders || [];
    for (const folder of folders) {
      let launchConfigs = vscode.workspace.getConfiguration("launch", folder)?.get<LaunchConfig[]>("configurations") || [];
      for (const launchConfig of launchConfigs) {
        let rawPath = launchConfig.env?.["MIRRORD_CONFIG_FILE"];
        if (!rawPath) {
          continue;
        }

        let path;
        if (rawPath.startsWith("/")) {
          path = vscode.Uri.file(rawPath);
        } else {
          path = vscode.Uri.joinPath(folder.uri, rawPath);

        }

        if (folders.length > 1) {
          options.set(`(launch config ${folder.name}:${launchConfig.name}) ${vscode.workspace.asRelativePath(path)}`, path);
        } else {
          options.set(`(launch config ${launchConfig.name}) ${vscode.workspace.asRelativePath(path)}`, path);
        }
      }
    }

    // Then all default configurations across the workspace.
    for (const folder of folders) {
      let path = await MirrordConfigManager.getDefaultConfig(folder);
      if (path) {
        options.set(`(default) ${vscode.workspace.asRelativePath(path)}`, path);
      } else {
        let path = vscode.Uri.joinPath(folder.uri, ".mirrord/mirrord.json");
        options.set(`(create default) ${vscode.workspace.asRelativePath(path)}`, path);
      }
    }

    let quickPickOptions = [...options.keys()];
    let selected = quickPickOptions.length > 1
      ? await vscode.window.showQuickPick(quickPickOptions, { placeHolder: "Select mirrord config to open" })
      : quickPickOptions[0];

    if (!selected) {
      return;
    }

    let path = options.get(selected)!!;
    if (selected.startsWith("(create default)")) {
      await MirrordConfigManager.createDefaultConfig(vscode.workspace.getWorkspaceFolder(path)!!);
    }

>>>>>>> a6340c78
    let doc = await vscode.workspace.openTextDocument(path.path);
    vscode.window.showTextDocument(doc);
  }

  /**
<<<<<<< HEAD
   * Used when preparing mirrord environment for the process.
   * @param folder optional origin of the launch config
   * @param config debug configuration used
   * @returns path to the mirrord config
   */
  public async resolveMirrordConfig(folder: vscode.WorkspaceFolder | undefined, config: vscode.DebugConfiguration): Promise<vscode.Uri | null> {

    if (this.active) {
      new NotificationBuilder()
        .withMessage("using active mirrord configuration")
        .withOpenFileAction(this.active)
        .withDisableAction("promptUsingActiveConfig")
        .info();
      return this.active;
    }

    // User set config path with a vscode variable, in either `launch.json` or `settings.json`, 
    // e.g.: `${workspaceFolder}/mirrord/config.json`.
    let launchConfig = config.env?.["MIRRORD_CONFIG_FILE"];
    if (typeof launchConfig === "string") {
      // Path here is already resolved, e.g.: `/home/bear/mirrord/config.json`.
      return vscode.Uri.file(launchConfig);
    }

    if (folder) {
      let predefinedConfig = await MirrordConfigManager.getDefaultConfig(folder);
      if (predefinedConfig) {
        new NotificationBuilder()
          .withMessage("using a default mirrord config")
          .withOpenFileAction(predefinedConfig)
          .withDisableAction("promptUsingDefaultConfig")
          .warning();
        return predefinedConfig;
      }
    }

    folder = vscode.workspace.workspaceFolders?.[0];
    if (!folder) {
      throw new Error("mirrord requires an open folder in the workspace");
    }

    let predefinedConfig = await MirrordConfigManager.getDefaultConfig(folder);
    if (predefinedConfig) {
      new NotificationBuilder()
        .withMessage(`using a default mirrord config from folder ${folder.name}`)
        .withOpenFileAction(predefinedConfig)
        .withDisableAction("promptUsingDefaultConfig")
        .warning();
      return predefinedConfig;
    }

    return null;
  }

  /**
   * Checks whether mirrord target is specified in the given config.
   * @param path config path
   */
  public static async isTargetInFile(path: vscode.Uri): Promise<boolean> {
    const contents = (await vscode.workspace.fs.readFile(path)).toString();
    let parsed;
    if (path.path.endsWith('json')) {
      parsed = JSON.parse(contents);
    } else if (path.path.endsWith('yaml') || path.path.endsWith('yml')) {
      parsed = YAML.parse(contents);
    } else if (path.path.endsWith('toml')) {
      parsed = TOML.parse(contents);
    }

    return (parsed && (typeof (parsed['target']) === 'string' || parsed['target']?.['path']));
=======
   * Resolves config file path specified in the launch config.
   * @param folder workspace folder of the launch config
   * @param path taken from the `MIRRORD_CONFIG_FILE` environment variable in launch config
   * @returns config file Uri
   */
  private static processPathFromLaunchConfig(folder: vscode.WorkspaceFolder | undefined, path: string): vscode.Uri {
    if (folder) {
      path = path.replace(/\$\{workspaceFolder\}/g, folder.uri.fsPath);
    }

    return vscode.Uri.file(path);
  }

  /**
   * Used when preparing mirrord environment for the process.
   * @param folder optional origin of the launch config
   * @param config debug configuration used
   * @returns path to the mirrord config
   */
  public async resolveMirrordConfig(folder: vscode.WorkspaceFolder | undefined, config: vscode.DebugConfiguration): Promise<vscode.Uri | null> {
    if (this.active) {
      new NotificationBuilder()
        .withMessage("using active mirrord configuration")
        .withOpenFileAction(this.active)
        .withDisableAction("promptUsingActiveConfig")
        .info();
      return this.active;
    }

    let launchConfig = config.env?.["MIRRORD_CONFIG_FILE"];
    if (typeof launchConfig === "string") {
      return MirrordConfigManager.processPathFromLaunchConfig(folder, launchConfig);
    }

    if (folder) {
      let predefinedConfig = await MirrordConfigManager.getDefaultConfig(folder);
      if (predefinedConfig) {
        new NotificationBuilder()
          .withMessage("using a default mirrord config")
          .withOpenFileAction(predefinedConfig)
          .withDisableAction("promptUsingDefaultConfig")
          .warning();
        return predefinedConfig;
      }
    }

    folder = vscode.workspace.workspaceFolders?.[0];
    if (!folder) {
      throw new Error("mirrord requires an open folder in the workspace");
    }

    let predefinedConfig = await MirrordConfigManager.getDefaultConfig(folder);
    if (predefinedConfig) {
      new NotificationBuilder()
        .withMessage(`using a default mirrord config from folder ${folder.name}`)
        .withOpenFileAction(predefinedConfig)
        .withDisableAction("promptUsingDefaultConfig")
        .warning();
      return predefinedConfig;
    }

    return null;
>>>>>>> a6340c78
  }
}<|MERGE_RESOLUTION|>--- conflicted
+++ resolved
@@ -24,212 +24,6 @@
   env?: { [key: string]: string };
 }
 
-<<<<<<< HEAD
-export class MirrordConfigManager {
-  private static instance?: MirrordConfigManager = undefined;
-
-  /**
-   * Active config. User can set this for the whole workspace.
-   */
-  private active?: vscode.Uri;
-  private fileListeners: vscode.Disposable[];
-  /**
-   * All will be called when the active config changes.
-   */
-  private activeConfigListeners: ((active?: vscode.Uri) => Thenable<any>)[];
-
-  private constructor() {
-    this.fileListeners = [];
-
-    this.fileListeners.push(vscode.workspace.onDidDeleteFiles(async event => {
-      const activePath = this.active?.path;
-      if (!activePath) {
-        return;
-      }
-
-      const deleted = event.files.find(file => activePath.startsWith(file.path));
-
-      if (deleted) {
-        new NotificationBuilder()
-          .withMessage("removed active mirrord configuration")
-          .withDisableAction("promptActiveConfigRemoved")
-          .warning();
-
-        this.setActiveConfig(undefined);
-
-        return;
-      }
-    }));
-
-    this.fileListeners.push(vscode.workspace.onDidRenameFiles(async event => {
-      const activePath = this.active?.path;
-      if (!activePath) {
-        return;
-      }
-
-      const moved = event.files.find(file => activePath.startsWith(file.oldUri.path));
-      if (moved) {
-        const newPath = activePath.replace(moved.oldUri.path, moved.newUri.path);
-        const newUri = vscode.Uri.parse(`file://${newPath}`);
-        new NotificationBuilder()
-          .withMessage(`moved active mirrord configuration to ${vscode.workspace.asRelativePath(newUri)}`)
-          .withDisableAction("promptActiveConfigMoved")
-          .warning();
-
-        this.setActiveConfig(newUri);
-
-        return;
-      }
-    }));
-
-    this.activeConfigListeners = [];
-  }
-
-  private setActiveConfig(newConfig?: vscode.Uri) {
-    this.active = newConfig;
-    this.activeConfigListeners.forEach(l => l(newConfig));
-  }
-
-  public dispose() {
-    this.fileListeners.forEach(fl => fl.dispose());
-  }
-
-  public onActiveConfigChange(listener: (active?: vscode.Uri) => Thenable<any>) {
-    this.activeConfigListeners.push(listener);
-  }
-
-  /**
-   * @returns a global instance of this manager
-   */
-  public static getInstance(): MirrordConfigManager {
-    if (MirrordConfigManager.instance === undefined) {
-      MirrordConfigManager.instance = new MirrordConfigManager();
-    }
-
-    return MirrordConfigManager.instance;
-  }
-
-  public activeConfig(): vscode.Uri | undefined {
-    return this.active;
-  }
-
-  /**
-   * Handles `mirrord.selectActiveConfig` command.
-   * Allows the user to set an active mirrord config from quick pick.
-   * Any path across the workspace is available, as long as its name ends with `mirrord.{json,toml,yml,yaml}`.
-   */
-  public async selectActiveConfig() {
-    const options: Map<string, vscode.Uri> = new Map();
-    const files = await vscode.workspace.findFiles("**/*mirrord.{json,toml,yml,yaml}");
-    files.forEach(f => options.set(vscode.workspace.asRelativePath(f), f));
-
-    const displayed = this.active ? ["<unset active config>", ...options.keys()] : [...options.keys()];
-    const placeHolder = this.active
-      ? `Select active mirrord config from the workspace (currently ${vscode.workspace.asRelativePath(this.active)})`
-      : "Select active mirrord config from the workspace";
-    const selected = await vscode.window.showQuickPick(displayed, { placeHolder });
-    if (selected === "<unset active config>") {
-      this.setActiveConfig(undefined);
-    } else if (selected) {
-      let path = options.get(selected)!!;
-      this.setActiveConfig(path);
-    }
-  }
-
-  /**
-   * Searches the given workspace folder for a default config.
-   * Default configs are located in the `.mirrord` directory and their names end with `mirrord.{toml,json,yml,yaml}`.
-   * If there are multiple candidates, they are sorted according alphabetically and the first one is returned.
-   * @param folder searched workspace folder
-   * @returns path to the found config
-   */
-  private static async getDefaultConfig(folder: vscode.WorkspaceFolder): Promise<vscode.Uri | undefined> {
-    let pattern = new vscode.RelativePattern(folder, ".mirrord/*mirrord.{toml,json,yml,yaml}");
-    let files = await vscode.workspace.findFiles(pattern);
-    files.sort((f1, f2) => f1.path.localeCompare(f2.path));
-    return files[0];
-  }
-
-  /**
-   * Creates a default config in the given workspace folder.
-   * The config is created under `.mirrord/mirrord.json`.
-   * @param folder workspace folder for the config
-   * @returns path to the created config
-   */
-  private static async createDefaultConfig(folder: vscode.WorkspaceFolder): Promise<vscode.Uri> {
-    let path = vscode.Uri.joinPath(folder.uri, ".mirrord", "mirrord.json");
-    await vscode.workspace.fs.writeFile(path, Buffer.from(DEFAULT_CONFIG));
-    return path;
-  }
-
-  /**
-   * Handles `mirrord.changeSettings` command.
-   * Allows the user to open a mirrord config file selected from quick pick.
-   * Quick pick options in order:
-   *  - active config (if set)
-   *  - configs used in launch configurations across the workspace
-   *  - default configs across the workspace
-   */
-  public async changeSettings() {
-    const options: Map<string, vscode.Uri> = new Map();
-
-    // Active config first.
-    if (this.active) {
-      options.set(`(active) ${vscode.workspace.asRelativePath(this.active.path)}`, this.active);
-    }
-
-    // Then all configs found in launch configurations across the workspace.
-    const folders = vscode.workspace.workspaceFolders || [];
-    for (const folder of folders) {
-      let launchConfigs = vscode.workspace.getConfiguration("launch", folder)?.get<LaunchConfig[]>("configurations") || [];
-      for (const launchConfig of launchConfigs) {
-        let rawPath = launchConfig.env?.["MIRRORD_CONFIG_FILE"];
-        if (!rawPath) {
-          continue;
-        }
-
-        let path;
-        if (rawPath.startsWith("/")) {
-          path = vscode.Uri.file(rawPath);
-        } else {
-          path = vscode.Uri.joinPath(folder.uri, rawPath);
-
-        }
-
-        if (folders.length > 1) {
-          options.set(`(launch config ${folder.name}:${launchConfig.name}) ${vscode.workspace.asRelativePath(path)}`, path);
-        } else {
-          options.set(`(launch config ${launchConfig.name}) ${vscode.workspace.asRelativePath(path)}`, path);
-        }
-      }
-    }
-
-    // Then all default configurations across the workspace.
-    for (const folder of folders) {
-      let path = await MirrordConfigManager.getDefaultConfig(folder);
-      if (path) {
-        options.set(`(default) ${vscode.workspace.asRelativePath(path)}`, path);
-      } else {
-        let path = vscode.Uri.joinPath(folder.uri, ".mirrord/mirrord.json");
-        options.set(`(create default) ${vscode.workspace.asRelativePath(path)}`, path);
-      }
-    }
-
-    let quickPickOptions = [...options.keys()];
-    let selected = quickPickOptions.length > 1
-      ? await vscode.window.showQuickPick(quickPickOptions, { placeHolder: "Select mirrord config to open" })
-      : quickPickOptions[0];
-
-    if (!selected) {
-      return;
-    }
-
-    let path = options.get(selected)!!;
-    if (selected.startsWith("(create default)")) {
-      await MirrordConfigManager.createDefaultConfig(vscode.workspace.getWorkspaceFolder(path)!!);
-    }
-
-=======
 /**
 * Output from `mirrord verify-config`.
 */
@@ -489,20 +283,31 @@
       await MirrordConfigManager.createDefaultConfig(vscode.workspace.getWorkspaceFolder(path)!!);
     }
 
->>>>>>> a6340c78
     let doc = await vscode.workspace.openTextDocument(path.path);
     vscode.window.showTextDocument(doc);
   }
 
   /**
-<<<<<<< HEAD
+   * Resolves config file path specified in the launch config.
+   * @param folder workspace folder of the launch config
+   * @param path taken from the `MIRRORD_CONFIG_FILE` environment variable in launch config
+   * @returns config file Uri
+   */
+  private static processPathFromLaunchConfig(folder: vscode.WorkspaceFolder | undefined, path: string): vscode.Uri {
+    if (folder) {
+      path = path.replace(/\$\{workspaceFolder\}/g, folder.uri.fsPath);
+    }
+
+    return vscode.Uri.file(path);
+  }
+
+  /**
    * Used when preparing mirrord environment for the process.
    * @param folder optional origin of the launch config
    * @param config debug configuration used
    * @returns path to the mirrord config
    */
   public async resolveMirrordConfig(folder: vscode.WorkspaceFolder | undefined, config: vscode.DebugConfiguration): Promise<vscode.Uri | null> {
-
     if (this.active) {
       new NotificationBuilder()
         .withMessage("using active mirrord configuration")
@@ -512,12 +317,9 @@
       return this.active;
     }
 
-    // User set config path with a vscode variable, in either `launch.json` or `settings.json`, 
-    // e.g.: `${workspaceFolder}/mirrord/config.json`.
     let launchConfig = config.env?.["MIRRORD_CONFIG_FILE"];
     if (typeof launchConfig === "string") {
-      // Path here is already resolved, e.g.: `/home/bear/mirrord/config.json`.
-      return vscode.Uri.file(launchConfig);
+      return MirrordConfigManager.processPathFromLaunchConfig(folder, launchConfig);
     }
 
     if (folder) {
@@ -549,86 +351,4 @@
 
     return null;
   }
-
-  /**
-   * Checks whether mirrord target is specified in the given config.
-   * @param path config path
-   */
-  public static async isTargetInFile(path: vscode.Uri): Promise<boolean> {
-    const contents = (await vscode.workspace.fs.readFile(path)).toString();
-    let parsed;
-    if (path.path.endsWith('json')) {
-      parsed = JSON.parse(contents);
-    } else if (path.path.endsWith('yaml') || path.path.endsWith('yml')) {
-      parsed = YAML.parse(contents);
-    } else if (path.path.endsWith('toml')) {
-      parsed = TOML.parse(contents);
-    }
-
-    return (parsed && (typeof (parsed['target']) === 'string' || parsed['target']?.['path']));
-=======
-   * Resolves config file path specified in the launch config.
-   * @param folder workspace folder of the launch config
-   * @param path taken from the `MIRRORD_CONFIG_FILE` environment variable in launch config
-   * @returns config file Uri
-   */
-  private static processPathFromLaunchConfig(folder: vscode.WorkspaceFolder | undefined, path: string): vscode.Uri {
-    if (folder) {
-      path = path.replace(/\$\{workspaceFolder\}/g, folder.uri.fsPath);
-    }
-
-    return vscode.Uri.file(path);
-  }
-
-  /**
-   * Used when preparing mirrord environment for the process.
-   * @param folder optional origin of the launch config
-   * @param config debug configuration used
-   * @returns path to the mirrord config
-   */
-  public async resolveMirrordConfig(folder: vscode.WorkspaceFolder | undefined, config: vscode.DebugConfiguration): Promise<vscode.Uri | null> {
-    if (this.active) {
-      new NotificationBuilder()
-        .withMessage("using active mirrord configuration")
-        .withOpenFileAction(this.active)
-        .withDisableAction("promptUsingActiveConfig")
-        .info();
-      return this.active;
-    }
-
-    let launchConfig = config.env?.["MIRRORD_CONFIG_FILE"];
-    if (typeof launchConfig === "string") {
-      return MirrordConfigManager.processPathFromLaunchConfig(folder, launchConfig);
-    }
-
-    if (folder) {
-      let predefinedConfig = await MirrordConfigManager.getDefaultConfig(folder);
-      if (predefinedConfig) {
-        new NotificationBuilder()
-          .withMessage("using a default mirrord config")
-          .withOpenFileAction(predefinedConfig)
-          .withDisableAction("promptUsingDefaultConfig")
-          .warning();
-        return predefinedConfig;
-      }
-    }
-
-    folder = vscode.workspace.workspaceFolders?.[0];
-    if (!folder) {
-      throw new Error("mirrord requires an open folder in the workspace");
-    }
-
-    let predefinedConfig = await MirrordConfigManager.getDefaultConfig(folder);
-    if (predefinedConfig) {
-      new NotificationBuilder()
-        .withMessage(`using a default mirrord config from folder ${folder.name}`)
-        .withOpenFileAction(predefinedConfig)
-        .withDisableAction("promptUsingDefaultConfig")
-        .warning();
-      return predefinedConfig;
-    }
-
-    return null;
->>>>>>> a6340c78
-  }
 }