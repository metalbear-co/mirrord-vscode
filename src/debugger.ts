--- conflicted
+++ resolved
@@ -30,7 +30,7 @@
       if ("python" in config) {
         return ["python", config["python"]];
       }
-      // Official documentation states the relevant field name is "python" (https://code.visualstudio.com/docs/python/debugging#_python), 
+      // Official documentation states the relevant field name is "python" (https://code.visualstudio.com/docs/python/debugging#_python),
       // but when debugging we see the field is called "pythonPath".
       return ["pythonPath", config["pythonPath"]];
     }
@@ -88,7 +88,6 @@
 * Entrypoint for the vscode extension, called from `resolveDebugConfigurationWithSubstitutedVariables`.
 */
 async function main(
-<<<<<<< HEAD
   folder: vscode.WorkspaceFolder | undefined,
   config: vscode.DebugConfiguration,
   _token: vscode.CancellationToken): Promise<vscode.DebugConfiguration | null | undefined> {
@@ -96,10 +95,17 @@
     return config;
   }
 
-  // For some reason resolveDebugConfiguration runs twice for Node projects. __parentId is populated.
-  if (config.__parentId || config.env?.["__MIRRORD_EXT_INJECTED"] === 'true') {
-    return config;
-  }
+	if (config.request === "attach") {
+		new NotificationBuilder()
+			.withMessage("mirrord cannot be used with `attach` launch configurations")
+			.error();
+		return null;
+	}
+
+	// For some reason resolveDebugConfiguration runs twice for Node projects. __parentId is populated.
+	if (config.__parentId || config.env?.["__MIRRORD_EXT_INJECTED"] === 'true') {
+		return config;
+	}
 
   updateTelemetries();
 
@@ -216,142 +222,6 @@
   config.env["__MIRRORD_EXT_INJECTED"] = 'true';
 
   return config;
-=======
-	folder: vscode.WorkspaceFolder | undefined,
-	config: vscode.DebugConfiguration,
-	_token: vscode.CancellationToken): Promise<vscode.DebugConfiguration | null | undefined> {
-	if (!globalContext.workspaceState.get('enabled')) {
-		return config;
-	}
-
-	if (config.request === "attach") {
-		new NotificationBuilder()
-			.withMessage("mirrord cannot be used with `attach` launch configurations")
-			.error();
-		return null;
-	}
-
-	// For some reason resolveDebugConfiguration runs twice for Node projects. __parentId is populated.
-	if (config.__parentId || config.env?.["__MIRRORD_EXT_INJECTED"] === 'true') {
-		return config;
-	}
-
-	updateTelemetries();
-
-	//TODO: add progress bar maybe ?
-	let cliPath;
-
-	try {
-		cliPath = await getMirrordBinary();
-	} catch (err) {
-		// Get last active, that should work?
-		cliPath = await getLastActiveMirrordPath();
-
-		// Well try any mirrord we can try :\
-		if (!cliPath) {
-			cliPath = await getLocalMirrordBinary();
-			if (!cliPath) {
-				mirrordFailure(`Couldn't download mirrord binaries or find local one in path ${err}.`);
-				return null;
-			}
-		}
-	}
-	setLastActiveMirrordPath(cliPath);
-
-	let mirrordApi = new MirrordAPI(cliPath);
-
-	config.env ||= {};
-	let target = null;
-
-	let configPath = await MirrordConfigManager.getInstance().resolveMirrordConfig(folder, config);
-	const verifiedConfig = await mirrordApi.verifyConfig(configPath);
-
-	// If target wasn't specified in the config file (or there's no config file), let user choose pod from dropdown
-	if (!configPath || (verifiedConfig && !isTargetSet(verifiedConfig))) {
-		let targets;
-		try {
-			targets = await mirrordApi.listTargets(configPath?.path);
-		} catch (err) {
-			mirrordFailure(`mirrord failed to list targets: ${err}`);
-			return null;
-		}
-		if (targets.length === 0) {
-			new NotificationBuilder()
-				.withMessage(
-					"No mirrord target available in the configured namespace. " +
-					"You can run targetless, or set a different target namespace or kubeconfig in the mirrord configuration file.",
-				)
-				.info();
-		}
-
-		let selected = false;
-
-		while (!selected) {
-			let targetPick = await vscode.window.showQuickPick(targets.quickPickItems(), {
-				placeHolder: 'Select a target path to mirror'
-			});
-
-			if (targetPick) {
-				if (targetPick.type === 'page') {
-					targets.switchPage(targetPick);
-
-					continue;
-				}
-
-				if (targetPick.type !== 'targetless') {
-					target = targetPick.value;
-				}
-
-				globalContext.globalState.update(LAST_TARGET_KEY, target);
-				globalContext.workspaceState.update(LAST_TARGET_KEY, target);
-			}
-
-			selected = true;
-		}
-
-		if (!target) {
-			new NotificationBuilder()
-				.withMessage("mirrord running targetless")
-				.withDisableAction("promptTargetless")
-				.info();
-		}
-	}
-
-	if (config.type === "go") {
-		config.env["MIRRORD_SKIP_PROCESSES"] = "dlv;debugserver;compile;go;asm;cgo;link;git;gcc;as;ld;collect2;cc1";
-	} else if (config.type === "python") {
-		config.env["MIRRORD_DETECT_DEBUGGER_PORT"] = "debugpy";
-	} else if (config.type === "java") {
-		config.env["MIRRORD_DETECT_DEBUGGER_PORT"] = "javaagent";
-	}
-
-	// Add a fixed range of ports that VS Code uses for debugging.
-	// TODO: find a way to use MIRRORD_DETECT_DEBUGGER_PORT for other debuggers.
-	config.env["MIRRORD_IGNORE_DEBUGGER_PORTS"] = "45000-65535";
-
-	let isMac = platform() === "darwin";
-
-	let [executableFieldName, executable] = isMac ? getFieldAndExecutable(config) : [null, null];
-
-	let executionInfo;
-	try {
-		executionInfo = await mirrordApi.binaryExecute(target, configPath?.path || null, executable);
-	} catch (err) {
-		mirrordFailure(`mirrord preparation failed: ${err}`);
-		return null;
-	}
-
-	if (isMac) {
-		changeConfigForSip(config, executableFieldName as string, executionInfo);
-	}
-
-	let env = executionInfo?.env;
-	config.env = Object.assign({}, config.env, Object.fromEntries(env));
-
-	config.env["__MIRRORD_EXT_INJECTED"] = 'true';
-
-	return config;
->>>>>>> bbdc8c7d
 }
 
 /**
