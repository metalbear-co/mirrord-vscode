--- conflicted
+++ resolved
@@ -1,11 +1,7 @@
 import * as vscode from 'vscode';
 import { openConfig } from './config';
-<<<<<<< HEAD
 import { ConfigurationProvider } from './debugger';
 import { MirrordStatus } from './status';
-=======
-import { waitlistRegisterCommand } from './waitlist';
->>>>>>> 1a53938b
 
 export let globalContext: vscode.ExtensionContext;
 
@@ -17,17 +13,7 @@
 	context.workspaceState.update('enabled', false);
 	vscode.debug.registerDebugConfigurationProvider('*', new ConfigurationProvider(), 2);
 
-<<<<<<< HEAD
 	new MirrordStatus(vscode.window.createStatusBarItem(vscode.StatusBarAlignment.Left, 0))
 		.register()
 		.draw();
-=======
-	for (const button of Object.values(buttons)) {
-		context.subscriptions.push(button);
-		button.show();
-	};
-
-	const waitlistCommandId = 'mirrord.waitlistSignup';
-	context.subscriptions.push(vscode.commands.registerCommand(waitlistCommandId, waitlistRegisterCommand));
->>>>>>> 1a53938b
 }